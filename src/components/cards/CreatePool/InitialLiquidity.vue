<script setup lang="ts">
import useWeb3 from '@/services/web3/useWeb3';
import usePoolCreation from '@/composables/pools/usePoolCreation';
import TokenInput from '@/components/inputs/TokenInput/TokenInput.vue';

/**
 * COMPOSABLES
 */
const { userNetworkConfig } = useWeb3();
<<<<<<< HEAD
const { tokenWeights, proceed } = usePoolCreation();
=======
const { tokenWeights, createPool, joinPool } = usePoolCreation();
>>>>>>> 0c877eb3

// @update:amount="handleInAmountChange"
// @update:address="emit('update:tokenInAddress', $event)"
// :excludedTokens="[_tokenOutAddress]"
</script>

<template>
  <BalCard>
    <BalStack vertical>
      <BalStack vertical spacing="xs">
        <span class="text-sm text-gray-700">{{ userNetworkConfig?.name }}</span>
        <h5 class="font-bold">Set initial liquidity</h5>
      </BalStack>
      <!-- <BalStack isDynamic vertical> -->
        <div>
        <TokenInput
          v-for="(token, i) in tokenWeights"
          :key="token.tokenAddress"
          v-model:amount="tokenWeights[i].amount"
          v-model:address="tokenWeights[i].tokenAddress"
          :weight="tokenWeights[i].weight / 100"
          :name="`initial-token-${tokenWeights[i].tokenAddress}`"
        />
<<<<<<< HEAD
        </div>
      <!-- </BalStack> -->
      <BalBtn @click="proceed" block color="gradient">Preview</BalBtn>
=======
      </BalStack>
      <BalBtn @click="createPool" block color="gradient">Create Pool</BalBtn>
      <BalBtn @click="joinPool" block color="gradient">Join Pool</BalBtn>
>>>>>>> 0c877eb3
    </BalStack>
  </BalCard>
</template><|MERGE_RESOLUTION|>--- conflicted
+++ resolved
@@ -7,11 +7,7 @@
  * COMPOSABLES
  */
 const { userNetworkConfig } = useWeb3();
-<<<<<<< HEAD
-const { tokenWeights, proceed } = usePoolCreation();
-=======
-const { tokenWeights, createPool, joinPool } = usePoolCreation();
->>>>>>> 0c877eb3
+const { tokenWeights, createPool, joinPool, proceed } = usePoolCreation();
 
 // @update:amount="handleInAmountChange"
 // @update:address="emit('update:tokenInAddress', $event)"
@@ -35,15 +31,11 @@
           :weight="tokenWeights[i].weight / 100"
           :name="`initial-token-${tokenWeights[i].tokenAddress}`"
         />
-<<<<<<< HEAD
         </div>
       <!-- </BalStack> -->
       <BalBtn @click="proceed" block color="gradient">Preview</BalBtn>
-=======
-      </BalStack>
       <BalBtn @click="createPool" block color="gradient">Create Pool</BalBtn>
       <BalBtn @click="joinPool" block color="gradient">Join Pool</BalBtn>
->>>>>>> 0c877eb3
     </BalStack>
   </BalCard>
 </template>