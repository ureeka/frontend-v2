--- conflicted
+++ resolved
@@ -171,27 +171,11 @@
       }
     });
 
-<<<<<<< HEAD
     const wrapType = computed(() =>
       getWrapAction(tokenInAddress.value, tokenOutAddress.value)
     );
     const isWrap = computed(() => wrapType.value === WrapType.Wrap);
     const isUnwrap = computed(() => wrapType.value === WrapType.Unwrap);
-=======
-    const isWrap = computed(() => {
-      return (
-        tokenInAddress.value === nativeAsset.address &&
-        tokenOutAddress.value === appNetworkConfig.addresses.weth
-      );
-    });
-
-    const isUnwrap = computed(() => {
-      return (
-        tokenOutAddress.value === nativeAsset.address &&
-        tokenInAddress.value === appNetworkConfig.addresses.weth
-      );
-    });
->>>>>>> b4e855d7
 
     const isHighPriceImpact = computed(() => {
       return priceImpact.value >= 0.05 && !highPiAccepted.value;
