--- conflicted
+++ resolved
@@ -50,11 +50,7 @@
         @click.prevent="modalTradePreviewIsOpen = true"
       />
       <div
-<<<<<<< HEAD
-        class="mt-6 bg-gray-50 rounded text-sm p-3 grid gap-2 grid-flow-col text-gray-600 dark:bg-gray-700 dark:text-white"
-=======
         class="mt-6 bg-gray-50 rounded text-sm p-3 grid gap-2 grid-flow-col text-gray-600 dark:bg-gray-800 dark:text-gray-400"
->>>>>>> 017a964d
         v-if="trading.isBalancerTrade.value && !trading.isWrapOrUnwrap.value"
       >
         <LightBulbIcon />
