import { computed, Ref, watch, ref } from 'vue';
import { bnum } from '@/lib/utils';
import { FullPool } from '@/services/balancer/subgraph/types';
import useNumbers, { fNum } from '@/composables/useNumbers';
import PoolCalculator from '@/services/pool/calculator/calculator.sevice';
import useTokens from '@/composables/useTokens';
import { formatUnits, parseUnits } from '@ethersproject/units';
import useSlippage from '@/composables/useSlippage';
import { usePool } from '@/composables/usePool';
import useUserSettings from '@/composables/useUserSettings';
<<<<<<< HEAD
import { ETH_TX_BUFFER } from '@/constants/transactions';
import { BigNumber } from 'ethers';
import { TokenInfo } from '@/types/TokenList';
import { queryBatchSwapTokensIn, SOR, SwapV2 } from '@balancer-labs/sor2';
import { Contract } from 'ethers';
import VaultAbi from '@/lib/abi/VaultAbi.json';
import { configService } from '@/services/config/config.service';
import { rpcProviderService } from '@/services/rpc-provider/rpc-provider.service';
=======
>>>>>>> 51773086

export type InvestMathResponse = {
  // computed
  hasAmounts: Ref<boolean>;
  fullAmounts: Ref<string[]>;
  fullAmountsScaled: Ref<BigNumber[]>;
  batchSwapAmountMap: Ref<Record<string, BigNumber>>;
  fiatTotal: Ref<string>;
  fiatTotalLabel: Ref<string>;
  priceImpact: Ref<number>;
  highPriceImpact: Ref<boolean>;
  maximized: Ref<boolean>;
  optimized: Ref<boolean>;
  proportionalAmounts: Ref<string[]>;
  batchSwap: Ref<BatchSwap | null>;
  bptOut: Ref<string>;
  hasZeroBalance: Ref<boolean>;
  hasNoBalances: Ref<boolean>;
  hasAllTokens: Ref<boolean>;
  // methods
  maximizeAmounts: () => void;
  optimizeAmounts: () => void;
};

export type BatchSwap = {
  amountTokenOut: string;
  swaps: SwapV2[];
  assets: string[];
};

export const vault = new Contract(
  configService.network.addresses.vault,
  VaultAbi,
  rpcProviderService.jsonProvider
);

export default function useInvestFormMath(
  pool: Ref<FullPool>,
  tokenAddresses: Ref<string[]>,
  amounts: Ref<string[]>,
  useNativeAsset: Ref<boolean>,
  sor: SOR
): InvestMathResponse {
  /**
   * STATE
   */
  const proportionalAmounts = ref<string[]>([]);
  const batchSwap = ref<BatchSwap | null>(null);

  /**
   * COMPOSABLES
   */
  const { toFiat } = useNumbers();
  const { tokens, getToken, balances, balanceFor, nativeAsset } = useTokens();
  const { minusSlippage } = useSlippage();
  const { managedPoolWithTradingHalted, isPhantomStablePool } = usePool(pool);
  const { currency } = useUserSettings();

  /**
   * Services
   */
  const poolCalculator = new PoolCalculator(
    pool,
    tokens,
    balances,
    'join',
    useNativeAsset
  );

  /**
   * COMPUTED
   */
  const tokenCount = computed(() => tokenAddresses.value.length);

  const poolTokens = computed((): TokenInfo[] =>
    tokenAddresses.value.map(address => getToken(address))
  );

  // Input amounts can be null so fullAmounts returns amounts for all tokens
  // and zero if null.
  const fullAmounts = computed((): string[] =>
    new Array(tokenCount.value).fill('0').map((_, i) => amounts.value[i] || '0')
  );

  const fullAmountsScaled = computed((): BigNumber[] =>
    fullAmounts.value.map((amount, i) =>
      parseUnits(amount, poolTokens.value[i].decimals)
    )
  );

  const batchSwapAmountMap = computed(
    (): Record<string, BigNumber> => {
      const allTokensWithAmounts = fullAmountsScaled.value.map((amount, i) => [
        tokenAddresses.value[i].toLowerCase(),
        amount
      ]);
      const onlyTokensWithAmounts = allTokensWithAmounts.filter(([, amount]) =>
        (amount as BigNumber).gt(0)
      );
      return Object.fromEntries(onlyTokensWithAmounts);
    }
  );

  const fiatAmounts = computed((): string[] =>
    fullAmounts.value.map((_, i) => fiatAmount(i))
  );

  const fiatTotal = computed((): string =>
    fiatAmounts.value.reduce(
      (total, amount) =>
        bnum(total)
          .plus(amount)
          .toString(),
      '0'
    )
  );

  const fiatTotalLabel = computed((): string =>
    fNum(fiatTotal.value, currency.value)
  );

  const hasAmounts = computed(() =>
    fullAmounts.value.some(amount => bnum(amount).gt(0))
  );

  const priceImpact = computed((): number => {
    if (!hasAmounts.value) return 0;
    try {
      return poolCalculator.priceImpact(fullAmounts.value).toNumber() || 0;
    } catch (error) {
      return 0;
    }
  });

  const highPriceImpact = computed(() =>
    bnum(priceImpact.value).isGreaterThanOrEqualTo(0.01)
  );

  const maximized = computed(() =>
    fullAmounts.value.every((amount, i) => {
      if (tokenAddresses.value[i] === nativeAsset.address) {
        const balance = balanceFor(tokenAddresses.value[i]);
        return (
          amount ===
          bnum(balance)
            .minus(nativeAsset.minTransactionBuffer)
            .toString()
        );
      } else {
        return amount === balanceFor(tokenAddresses.value[i]);
      }
    })
  );

  const optimized = computed(() => {
    const { send } = poolCalculator.propMax();
    return fullAmounts.value.every((amount, i) => amount === send[i]);
  });

  const bptOut = computed(() => {
    let _bptOut;

    if (batchSwap.value) {
      _bptOut = BigNumber.from(batchSwap.value.amountTokenOut).abs();
    } else {
      _bptOut = poolCalculator
        .exactTokensInForBPTOut(fullAmounts.value)
        .toString();
      _bptOut = formatUnits(_bptOut, pool.value.onchain.decimals);
    }

    if (managedPoolWithTradingHalted.value) return _bptOut;
    return minusSlippage(_bptOut, pool.value.onchain.decimals);
  });

  const poolTokenBalances = computed((): string[] =>
    tokenAddresses.value.map(token => balanceFor(token))
  );

  const hasZeroBalance = computed((): boolean =>
    poolTokenBalances.value.map(balance => bnum(balance).eq(0)).includes(true)
  );

  const hasNoBalances = computed((): boolean =>
    poolTokenBalances.value.every(balance => bnum(balance).eq(0))
  );

  const hasAllTokens = computed((): boolean =>
    poolTokenBalances.value.every(balance => bnum(balance).gt(0))
  );

  /**
   * METHODS
   */
  function tokenAmount(index: number): string {
    return fullAmounts.value[index] || '0';
  }

  function fiatAmount(index: number): string {
    return toFiat(tokenAmount(index), pool.value.tokenAddresses[index]);
  }

  function maximizeAmounts(): void {
    fullAmounts.value.forEach((_, i) => {
      if (tokenAddresses.value[i] === nativeAsset.address) {
        const balance = balanceFor(tokenAddresses.value[i]);
        amounts.value[i] = bnum(balance).gt(nativeAsset.minTransactionBuffer)
          ? bnum(balance)
              .minus(nativeAsset.minTransactionBuffer)
              .toString()
          : '0';
      } else {
        amounts.value[i] = balanceFor(tokenAddresses.value[i]);
      }
    });
  }

  function optimizeAmounts(): void {
    const { send } = poolCalculator.propMax();
    amounts.value = [...send];
  }

  watch(fullAmounts, async (newAmounts, oldAmounts) => {
    const changedIndex = newAmounts.findIndex(
      (amount, i) => oldAmounts[i] !== amount
    );

    if (changedIndex >= 0) {
      const { send } = poolCalculator.propAmountsGiven(
        fullAmounts.value[changedIndex],
        changedIndex,
        'send'
      );
      proportionalAmounts.value = send;
    }

    if (pool.value && isPhantomStablePool.value && hasAmounts.value) {
      console.log(
        Object.keys(batchSwapAmountMap.value),
        Object.values(batchSwapAmountMap.value),
        pool.value.address.toLowerCase()
      );
      batchSwap.value = await queryBatchSwapTokensIn(
        sor,
        vault,
        Object.keys(batchSwapAmountMap.value),
        Object.values(batchSwapAmountMap.value),
        pool.value.address.toLowerCase()
      );
      console.log('batchSwap.value', batchSwap.value);
    }
  });

  return {
    // computed
    hasAmounts,
    fullAmounts,
    fullAmountsScaled,
    batchSwapAmountMap,
    fiatTotal,
    fiatTotalLabel,
    priceImpact,
    highPriceImpact,
    maximized,
    optimized,
    proportionalAmounts,
    batchSwap,
    bptOut,
    hasZeroBalance,
    hasNoBalances,
    hasAllTokens,
    // methods
    maximizeAmounts,
    optimizeAmounts
  };
}<|MERGE_RESOLUTION|>--- conflicted
+++ resolved
@@ -8,8 +8,6 @@
 import useSlippage from '@/composables/useSlippage';
 import { usePool } from '@/composables/usePool';
 import useUserSettings from '@/composables/useUserSettings';
-<<<<<<< HEAD
-import { ETH_TX_BUFFER } from '@/constants/transactions';
 import { BigNumber } from 'ethers';
 import { TokenInfo } from '@/types/TokenList';
 import { queryBatchSwapTokensIn, SOR, SwapV2 } from '@balancer-labs/sor2';
@@ -17,8 +15,6 @@
 import VaultAbi from '@/lib/abi/VaultAbi.json';
 import { configService } from '@/services/config/config.service';
 import { rpcProviderService } from '@/services/rpc-provider/rpc-provider.service';
-=======
->>>>>>> 51773086
 
 export type InvestMathResponse = {
   // computed
