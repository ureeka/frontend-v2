--- conflicted
+++ resolved
@@ -448,14 +448,14 @@
 
     // METHODS
     function tokenBalance(index) {
-<<<<<<< HEAD
-      let balance = allTokens.value[props.pool.tokens[index]]?.balance || 0;
+      let balance =
+        allTokens.value[props.pool.tokenAddresses[index]]?.balance || 0;
       if (data.includeUserBalance && data.userBalances[index] > 0) {
-        const decimals = props.pool.tokens.map(
-          token => allTokens.value[token].decimals
-        );
         const units = bnum(
-          formatUnits(data.userBalances[index], decimals[index])
+          formatUnits(
+            data.userBalances[index],
+            allTokens.value[props.pool.tokenAddresses[index]].decimals
+          )
         );
         balance = bnum(balance).plus(units);
       }
@@ -464,16 +464,11 @@
     }
 
     async function getUserBalances() {
-      const addresses = props.pool.tokens.map(
-        token => allTokens.value[token].address
-      );
       data.userBalances = await poolExchange.getUserBalance(
         account.value,
-        addresses
+        props.pool.tokenAddresses
       );
-=======
-      return allTokens.value[props.pool.tokenAddresses[index]]?.balance || 0;
->>>>>>> fbb5ddd4
+      //return allTokens.value[props.pool.tokenAddresses[index]]?.balance || 0;
     }
 
     function tokenDecimals(index) {
