<template>
  <BalForm ref="investForm" @on-submit="submit">
    <FormTypeToggle
      v-model="investType"
      :form-types="formTypes"
      :missing-prices="missingPrices"
      :has-zero-balance="hasZeroBalance"
      :loading="loading"
    />

    <template v-if="isProportional">
      <div class="p-4 border-t">
        <div class="border rounded-lg shadow-inner p-2">
          <div
            class="flex items-center justify-between mb-3 text-sm text-gray-600"
          >
            <span v-text="$t('amountToInvest')" />
            <span>{{ propPercentage }}%</span>
          </div>
          <div class="flex items-end">
            <span
              class="mr-2 text-lg font-medium w-1/2 break-words leading-none"
              :title="total"
            >
              {{ missingPrices ? '-' : total }}
            </span>
            <BalRangeInput
              class="w-1/2"
              v-model="range"
              :max="1000"
              :interval="1"
              :min="0"
              tooltip="none"
              :disabled="loading"
            />
          </div>
        </div>
      </div>

      <div
        :class="[
          'px-4 py-3 bg-gray-50 border-b',
          hasZeroBalance ? '' : 'border-t'
        ]"
      >
        <div
          v-for="(token, i) in pool.tokenAddresses"
          :key="token"
          class="py-3 last:mb-0"
        >
          <div class="flex items-center justify-between">
            <div class="flex items-center w-1/2">
              <BalAsset :address="token" class="mr-2" />
              <div class="flex flex-col w-3/4 leading-none">
                <span
                  class="break-words"
                  :title="
                    `${fNum(amounts[i], 'token')} ${
                      pool.onchain.tokens[token].symbol
                    }`
                  "
                >
                  {{ fNum(amounts[i], 'token') }}
                  {{ pool.onchain.tokens[token].symbol }}
                </span>
                <span
                  class="text-xs text-gray-400 break-words"
                  :title="`${formatBalance(i)} balance`"
                >
                  {{ $t('balance') }}: {{ formatBalance(i) }}
                </span>
              </div>
            </div>
            <div class="flex flex-col w-1/2 leading-none text-right pl-2">
              <span class="break-words" :title="fNum(amountUSD(i), 'usd')">
                {{ fNum(amountUSD(i), 'usd') }}
              </span>
              <span class="text-xs text-gray-400">
                {{ fNum(tokenWeights[i], 'percent_lg') }}
              </span>
            </div>
          </div>
        </div>
      </div>
    </template>

    <div
      v-else
      :class="['px-4 pt-6 border-b', hasZeroBalance ? '' : 'border-t']"
    >
      <BalTextInput
        v-for="(token, i) in pool.tokenAddresses"
        :key="token"
        :name="token"
        v-model="amounts[i]"
        v-model:isValid="validInputs[i]"
        :rules="amountRules(i)"
        type="number"
        min="0"
        step="any"
        placeholder="0"
        :disabled="loading"
        validate-on="input"
        prepend-border
        append-shadow
        @update:modelValue="preventOverflow($event, i)"
      >
        <template v-slot:prepend>
          <div class="flex items-center h-full w-24">
            <BalAsset :address="token" />
            <div class="flex flex-col ml-3">
              <span class="font-medium text-sm leading-none w-14 truncate">
                {{ pool.onchain.tokens[token].symbol }}
              </span>
              <span class="leading-none text-xs mt-1 text-gray-500">
                {{ fNum(tokenWeights[i], 'percent_lg') }}
              </span>
            </div>
          </div>
        </template>
        <template v-slot:info>
          <div
            class="cursor-pointer"
            @click.prevent="amounts[i] = tokenBalance(i).toString()"
          >
            {{ $t('balance') }}: {{ formatBalance(i) }}
          </div>
        </template>
        <template v-slot:append>
          <div class="p-2">
            <BalBtn
              size="xs"
              color="white"
              @click.prevent="amounts[i] = tokenBalance(i).toString()"
            >
              {{ $t('max') }}
            </BalBtn>
          </div>
        </template>
      </BalTextInput>

      <div v-if="isWethPool" class="flex items-center mb-4">
        <router-link
          :to="{
            name: 'trade',
            params: {
              assetIn: TOKENS.AddressMap.ETH,
              assetOut: TOKENS.AddressMap.WETH
            }
          }"
          class="text-xs text-gray-500 underline"
        >
          {{ $t('wrapInstruction') }}
        </router-link>
        <BalTooltip>
          <template v-slot:activator>
            <BalIcon name="info" size="xs" class="text-gray-400 ml-2" />
          </template>
          <div class="w-52" v-html="$t('ethBufferInstruction')" />
        </BalTooltip>
      </div>
    </div>

    <div class="p-4">
      <BalBtn
        v-if="!isAuthenticated"
        :label="$t('connectWallet')"
        block
        @click.prevent="connectWallet"
      />
      <template v-else>
        <BalCheckbox
          v-model="includeUserBalance"
          name="includeUserBalance"
          size="sm"
          label="Include User Balance"
        />
        <div
          :class="['flex items-center text-sm mb-4', priceImpactClasses]"
          @click.prevent
        >
          <span
            >{{ $t('priceImpact') }}: {{ fNum(priceImpact, 'percent') }}</span
          >
          <BalTooltip>
            <template v-slot:activator>
              <BalIcon
                v-if="priceImpact >= 0.01"
                name="alert-triangle"
                size="xs"
                class="ml-1"
              />
              <BalIcon
                v-else
                name="info"
                size="xs"
                class="text-gray-400 -mb-px ml-2"
              />
            </template>
            <div v-html="$t('customAmountsTip')" class="w-52" />
          </BalTooltip>
        </div>
        <BalBtn
          v-if="requireApproval"
          :label="`${$t('approve')} ${symbolFor(requiredAllowances[0])}`"
          :loading="approving"
          :loading-label="$t('approving')"
          :disabled="!hasAmounts || !hasValidInputs"
          block
          @click.prevent="approveAllowances"
        />
        <template v-else>
          <BalCheckbox
            v-if="priceImpact >= 0.01"
            v-model="highPiAccepted"
            :rules="[isRequired(this.$t('priceImpactCheckbox'))]"
            name="highPiAccepted"
            class="text-gray-500 mb-12"
            size="sm"
            :label="$t('priceImpactAccept')"
          />
          <BalBtn
            type="submit"
            :loading-label="$t('confirming')"
            color="gradient"
            :disabled="!hasAmounts || !hasValidInputs"
            :loading="loading"
            block
            @click="trackGoal(Goals.ClickInvest)"
          >
            {{ $t('invest') }}
            {{ missingPrices || total.length > 15 ? '' : total }}
          </BalBtn>
        </template>
      </template>
    </div>
  </BalForm>
</template>

<script lang="ts">
import {
  defineComponent,
  computed,
  watch,
  onMounted,
  reactive,
  toRefs,
  ref,
  PropType
} from 'vue';
import { FormRef } from '@/types';
import {
  isPositive,
  isLessThanOrEqualTo,
  isRequired
} from '@/lib/utils/validations';
import { useStore } from 'vuex';
import { useI18n } from 'vue-i18n';
import { TransactionData } from 'bnc-notify';
import { formatUnits } from '@ethersproject/units';
import isEqual from 'lodash/isEqual';

import useAuth from '@/composables/useAuth';
import useTokenApprovals from '@/composables/pools/useTokenApprovals';
import useNumbers from '@/composables/useNumbers';
import useNotify from '@/composables/useNotify';
import useSlippage from '@/composables/useSlippage';
import useWeb3 from '@/composables/useWeb3';
import useTokens from '@/composables/useTokens';

import PoolExchange from '@/services/pool/exchange';
import PoolCalculator from '@/services/pool/calculator';
import { bnum } from '@/lib/utils';
import FormTypeToggle from './shared/FormTypeToggle.vue';
import { FullPool } from '@/services/balancer/subgraph/types';
import useFathom from '@/composables/useFathom';

import { TOKENS } from '@/constants/tokens';

export enum FormTypes {
  proportional = 'proportional',
  custom = 'custom'
}

type DataProps = {
  investForm: FormRef;
  investType: FormTypes;
  loading: boolean;
  amounts: string[];
  propMax: string[];
  validInputs: boolean[];
  propToken: number;
  range: number;
  highPiAccepted: boolean;
  includeUserBalance: boolean;
  userBalances: number[];
};

export default defineComponent({
  name: 'InvestForm',

  components: {
    FormTypeToggle
  },

  emits: ['success'],

  props: {
    pool: { type: Object as PropType<FullPool>, required: true },
    missingPrices: { type: Boolean, default: false }
  },

  setup(props: { pool: FullPool }, { emit }) {
    const data = reactive<DataProps>({
      investForm: {} as FormRef,
      investType: FormTypes.proportional,
      loading: false,
      amounts: [],
      propMax: [],
      validInputs: [],
      propToken: 0,
      range: 1000,
      highPiAccepted: false,
      includeUserBalance: false,
      userBalances: [] as number[]
    });

    // COMPOSABLES
    const store = useStore();
    const { isAuthenticated } = useAuth();
    const { account, userNetwork } = useWeb3();
    const { fNum, toFiat } = useNumbers();
    const { t } = useI18n();
    const { txListener } = useNotify();
    const { minusSlippage } = useSlippage();
    const { allTokens } = useTokens();
    const { trackGoal, Goals } = useFathom();

    const { amounts } = toRefs(data);

    const {
      requiredAllowances,
      approveAllowances,
      approving,
      approvedAll
    } = useTokenApprovals(props.pool.tokenAddresses, amounts);

    // SERVICES
    const poolExchange = computed(
      () => new PoolExchange(props.pool, userNetwork.value.key, allTokens.value)
    );

    const poolCalculator = new PoolCalculator(
      props.pool,
      allTokens.value,
      'join'
    );

    // COMPUTED
    const tokenWeights = computed(() =>
      Object.values(props.pool.onchain.tokens).map(t => t.weight)
    );

    const hasAmounts = computed(() => {
      const amountSum = fullAmounts.value
        .map(amount => parseFloat(amount))
        .reduce((a, b) => a + b, 0);
      return amountSum > 0;
    });

    const hasValidInputs = computed(() => {
      return data.validInputs.every(validInput => validInput === true);
    });

    const balances = computed(() => {
      return props.pool.tokenAddresses.map(
        token => allTokens.value[token].balance
      );
    });

    const hasZeroBalance = computed(() => {
      return balances.value.map(b => Number(b)).includes(0);
    });

    const total = computed(() => {
      const total = props.pool.tokenAddresses
        .map((_, i) => amountUSD(i))
        .reduce((a, b) => a + b, 0);

      if (total < 0) return fNum(0, 'usd');
      return fNum(total, 'usd');
    });

    const requireApproval = computed(() => {
      if (!hasAmounts.value) return false;
      if (approvedAll.value) return false;
      return requiredAllowances.value.length > 0;
    });

    const isProportional = computed(() => {
      return data.investType === FormTypes.proportional;
    });

    const propPercentage = computed(() => {
      const currentAmount = fullAmounts.value[data.propToken];
      const maxAmount = tokenBalance(data.propToken);

      if (currentAmount === '0') return 0;
      return Math.ceil((Number(currentAmount) / Number(maxAmount)) * 100);
    });

    const fullAmounts = computed(() => {
      return props.pool.tokenAddresses.map((_, i) => {
        return data.amounts[i] || '0';
      });
    });

    const propMaxUSD = computed(() => {
      const total = props.pool.tokenAddresses
        .map((token, i) => toFiat(Number(data.propMax[i]), token))
        .reduce((a, b) => a + b, 0);

      return fNum(total, 'usd');
    });

    const balanceMaxUSD = computed(() => {
      const total = props.pool.tokenAddresses
        .map((token, i) => toFiat(balances.value[i], token))
        .reduce((a, b) => a + b, 0);

      return fNum(total, 'usd');
    });

    const priceImpact = computed(() => {
      if (isProportional.value || !hasAmounts.value) return 0;
      return poolCalculator.priceImpact(fullAmounts.value).toNumber() || 0;
    });

    const priceImpactClasses = computed(() => {
      return {
        'text-red-500 font-medium': priceImpact.value >= 0.01,
        'text-gray-500 font-normal': priceImpact.value < 0.01
      };
    });

    const minBptOut = computed(() => {
      let bptOut = poolCalculator
        .exactTokensInForBPTOut(fullAmounts.value)
        .toString();
      bptOut = formatUnits(bptOut, props.pool.onchain.decimals);

      return minusSlippage(bptOut, props.pool.onchain.decimals);
    });

    const isWethPool = computed(() =>
      props.pool.tokenAddresses.includes(TOKENS.AddressMap.WETH)
    );

    const formTypes = ref([
      {
        label: t('noPriceImpact'),
        max: propMaxUSD,
        value: FormTypes.proportional,
        tooltip: t('noPriceImpactTip')
      },
      {
        label: t('customAmounts'),
        max: balanceMaxUSD,
        value: FormTypes.custom,
        tooltip: t('customAmountsTip')
      }
    ]);

    // METHODS
<<<<<<< HEAD
    function tokenBalance(index) {
      let balance =
        allTokens.value[props.pool.tokenAddresses[index]]?.balance || 0;
      if (data.includeUserBalance && data.userBalances[index] > 0) {
        const units = bnum(
          formatUnits(
            data.userBalances[index],
            allTokens.value[props.pool.tokenAddresses[index]].decimals
          )
        );
        balance = bnum(balance)
          .plus(units)
          .toString();
      }

      return balance;
    }

    async function getUserBalances() {
      data.userBalances = await poolExchange.value.getUserBalance(
        account.value,
        props.pool.tokenAddresses
      );
      //return allTokens.value[props.pool.tokenAddresses[index]]?.balance || 0;
=======
    function tokenBalance(index: number): string {
      return allTokens.value[props.pool.tokenAddresses[index]]?.balance || '0';
>>>>>>> 98e797a1
    }

    function tokenDecimals(index) {
      return allTokens.value[props.pool.tokenAddresses[index]].decimals;
    }

    function amountUSD(index) {
      const amount = fullAmounts.value[index] || 0;
      return toFiat(amount, props.pool.tokenAddresses[index]);
    }

    function formatBalance(index) {
      return fNum(tokenBalance(index), 'token');
    }

    function amountRules(index) {
      return isAuthenticated.value
        ? [
            isPositive(),
            isLessThanOrEqualTo(
              Number(tokenBalance(index)),
              t('exceedsBalance')
            )
          ]
        : [isPositive()];
    }

    function symbolFor(token) {
      return allTokens.value[token]?.symbol || '';
    }

    function connectWallet() {
      store.commit('web3/setAccountModal', true);
    }

    async function setPropMax() {
      const { send, fixedToken } = poolCalculator.propMax();
      data.propMax = [...send];
      data.propToken = fixedToken;
    }

    function resetSlider() {
      data.amounts = [...data.propMax];
      data.range = 1000;
    }

    function setPropAmountsFor(range) {
      const fractionBasisPoints = (range / 1000) * 10000;
      const amount = bnum(balances.value[data.propToken])
        .times(fractionBasisPoints)
        .div(10000)
        .toFixed(tokenDecimals(data.propToken));

      const { send } = poolCalculator.propAmountsGiven(
        amount,
        data.propToken,
        'send'
      );
      data.amounts = send;
    }

    // Legacy function for sense check against JS calculation of BPT out
    // Left here so numbers can be debugged in conosle
    // Talk to Fernando to see if still needed
    async function calcMinBptOut(): Promise<void> {
      let { bptOut } = await poolExchange.value.queryJoin(
        account.value,
        fullAmounts.value
      );
      bptOut = formatUnits(bptOut.toString(), props.pool.onchain.decimals);
      console.log(
        'bptOut (queryJoin)',
        minusSlippage(bptOut, props.pool.onchain.decimals)
      );
      console.log('bptOut (JS)', minBptOut.value);
    }

    function preventOverflow(value: number, index: number): void {
      if (!value.toString().includes('.')) return;

      const decimalLimit = tokenDecimals(index);
      const [numberStr, decimalStr] = value.toString().split('.');

      if (decimalStr.length > decimalLimit) {
        const maxLength = numberStr.length + decimalLimit + 1;
        data.amounts[index] = data.amounts[index].slice(0, maxLength);
      }
    }

    async function submit(): Promise<void> {
      if (!data.investForm.validate()) return;
      try {
        data.loading = true;
        await calcMinBptOut();
        const tx = await poolExchange.value.join(
          account.value,
          fullAmounts.value,
          minBptOut.value,
          data.includeUserBalance
        );
        console.log('Receipt', tx);
        txListener(tx.hash, {
          onTxConfirmed: (tx: TransactionData) => {
            emit('success', tx);
            data.amounts = [];
            data.loading = false;
          },
          onTxCancel: () => {
            data.loading = false;
          },
          onTxFailed: () => {
            data.loading = false;
          }
        });
      } catch (error) {
        console.error(error);
        data.loading = false;
      }
    }

    watch(allTokens, newTokens => poolCalculator.setAllTokens(newTokens));

    watch(
      () => props.pool.onchain.tokens,
      (newTokens, oldTokens) => {
        poolCalculator.setPool(props.pool);
        const tokensChanged = !isEqual(newTokens, oldTokens);
        if (tokensChanged) {
          setPropMax();
          if (isProportional.value) setPropAmountsFor(data.range);
        }
        getUserBalances();
      }
    );

    watch(balances, (newBalances, oldBalances) => {
      const balancesChanged = !isEqual(newBalances, oldBalances);
      if (balancesChanged) {
        setPropMax();
        if (isProportional.value) setPropAmountsFor(data.range);
      }
    });

    watch(
      () => data.investType,
      newType => {
        if (newType === FormTypes.proportional) {
          setPropMax();
          resetSlider();
        }
      }
    );

    watch(
      () => data.range,
      newVal => {
        setPropAmountsFor(newVal);
      }
    );

    watch(isAuthenticated, isAuth => {
      if (!isAuth) {
        data.amounts = [];
        data.propMax = [];
      }
    });

    watch(account, () => {
      if (hasZeroBalance.value) {
        data.investType = FormTypes.custom;
      } else {
        setPropMax();
        resetSlider();
      }
    });

    onMounted(() => {
      if (hasZeroBalance.value) {
        data.investType = FormTypes.custom;
      } else {
        setPropMax();
        resetSlider();
      }
    });

    return {
      // data
      ...toRefs(data),
      Goals,
      TOKENS,
      // computed
      allTokens,
      hasValidInputs,
      hasAmounts,
      approving,
      requireApproval,
      requiredAllowances,
      tokenWeights,
      tokenBalance,
      amountRules,
      total,
      isAuthenticated,
      connectWallet,
      formatBalance,
      isProportional,
      propPercentage,
      priceImpact,
      priceImpactClasses,
      amountUSD,
      formTypes,
      isRequired,
      hasZeroBalance,
      isWethPool,
      // methods
      submit,
      approveAllowances,
      fNum,
      preventOverflow,
      trackGoal,
      symbolFor
    };
  }
});
</script><|MERGE_RESOLUTION|>--- conflicted
+++ resolved
@@ -472,7 +472,6 @@
     ]);
 
     // METHODS
-<<<<<<< HEAD
     function tokenBalance(index) {
       let balance =
         allTokens.value[props.pool.tokenAddresses[index]]?.balance || 0;
@@ -497,10 +496,6 @@
         props.pool.tokenAddresses
       );
       //return allTokens.value[props.pool.tokenAddresses[index]]?.balance || 0;
-=======
-    function tokenBalance(index: number): string {
-      return allTokens.value[props.pool.tokenAddresses[index]]?.balance || '0';
->>>>>>> 98e797a1
     }
 
     function tokenDecimals(index) {
