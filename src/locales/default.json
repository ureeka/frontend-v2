{
    "aboutElementFinance": "Element is an open source protocol for fixed and variable yield markets. It is built on Balancer V2. View and manage your liquidity positions directly on Element.fi.",
    "accept": "Accept",
    "account": "Account",
    "action": "Action",
    "actions": "Actions",
    "activity": "Activity",
    "addToken": "Add a token",
    "alerts": {
        "allowances-fetch-error": "Failed to fetch token allowances.",
        "balances-fetch-error": "Failed to fetch token balances.",
        "pool-fetch-error": "Failed to fetch pool.",
        "pools-fetch-error": "Failed to fetch pools.",
        "price-fetch-error": "Our pricing provider, Coingecko is currently down.",
        "retry-label": "Refresh to try again"
    },
    "allow": "Allow",
    "allowing": "Allowing...",
    "allPools": "All pools",
    "allTransactions": "All transactions",
    "allTokens": "All tokens",
    "ammPlatform": "Automated portfolio manager and trading platform",
    "amount": "Amount",
    "amountBeforeFees": "Amount before fees",
    "amountToInvest": "Amount to invest",
    "amountToWithdraw": "Amount to withdraw",
    "amplification": "Amplification",
    "approve": "Approve",
    "approved": "Approved",
    "approvedGnosisRelayer": "Approved Gnosis relayer",
    "approvedLidoRelayer": "Approved Lido relayer",
    "approveGnosisRelayer": "Approve Gnosis relayer",
    "approveGP": "Approve trading on Gnosis Protocol",
    "approveLidoRelayer": "Approve Lido relayer",
    "approveTokens": "Approve tokens",
    "approving": "Approving",
    "approvingGnosisRelayer": "Approving Gnosis relayer",
    "approvingLidoRelayer": "Approving Lido relayer",
    "apr": "APR",
    "availableToClaim": "Available to claim:",
    "balance": "Balance",
    "balances": "Balances",
    "basedOnLast24h": "based on the last 24h",
    "best": "Best",
    "browseLists": "Browse lists",
    "browserWallet": "Browser Wallet",
    "buy": "Buy",
    "cancel": "Cancel",
    "cancelling": "Cancelling",
    "changeTheme": "Change theme",
    "claim": "Claim",
    "claimAll": "Claim all",
    "claimBAL": "Claim BAL for",
    "claiming": "Claiming...",
    "claimSuccess": "You successfully claimed BAL!",
    "classic": "Classic",
    "clearTransactions": "Clear transactions",
    "close": "Close",
    "communitySwapFeeLabel": "Delegated swap fees; currently fixed: <b>{0}</b>",
    "composition": "Composition",
    "configuration": "Configuration",
    "confirming": "Confirming...",
    "confirmTrade": "Confirm trade",
    "confirmUnwrap": "Confirm {0} unwrap",
    "confirmWrap": "Confirm {0} wrap",
    "connect": "Connect",
    "connecting": "Connecting...",
    "connectWallet": "Connect wallet",
    "copied": "Copied!",
    "copperLaunchPromo": {
        "buttonLabel": "View this auction on Copper",
        "description": "Copper is the platform for FLAs—a simple crowdfunding mechanism that enables projects and ideas from across the world to raise money from individuals without barriers to entry.",
        "poweredByBalancer": "Copper is built on Balancer V2 and uses Liquidity Bootstapping Pools to power it’s FLAs",
        "title": "A Copper fair launch auction pool (FLA)"
    },
    "copyAddress": "Copy address",
    "create": "Create",
    "createPool": "Create a pool",
    "currentNetwork": "Current network",
    "custom": "Custom",
    "customAmounts": "Custom amounts",
    "customAmountsTip": "Adding custom amounts causes the internal prices of the pool to change, as if you were swapping tokens. The higher the price impact the more you'll spend in swap fees.",
    "dark": "Dark",
    "date": "Date",
    "day": "day",
    "delegateFeesTooltip": "Liquidity providers in this pool earn fixed swap fees on every trade utilizing the liquidity in this pool. Control has been delegated to the community, so fees could change in the future if this pool becomes actively managed.",
    "depositing": "depositing",
    "details": "Details",
    "dynamicSwapFeeLabel": "Dynamic swap fees: Currently <b>{0}</b>",
    "earnBAL": "Earn BAL when swapping eligible tokens",
    "editoAbout": "Earn more on your Ethereum-based assets. Add tokens to pools and earn compounding fees when people trade on the exchange utilizing your liquidity.",
    "editoTitle": "Put your money to work",
    "effectivePrice": "Effective price:",
    "emptyInvestmentPools": "You have not joined any Balancer investment pools.",
    "emptyInvestmentPoolsLink": "View investment pools ->",
    "enterAmount": "Enter amount",
    "errorCancellingOrder": "Error cancelling order",
    "errorNoLists": "Sorry, we can't find any lists",
    "errorNoMatch": "Sorry, we can't find any matches",
    "errorNoTokens": "Sorry, we can't find any tokens",
    "ethBufferInstruction": "This pool requires Wrapped Ether (WETH). To maximize your<br>investment, you could wrap some additional ETH. Make sure to keep<br>enough ETH to cover gas costs.",
    "ethereumTxTypeTooltip": "Most users will want EIP-1559 Transactions, but there are some instances that may require a Legacy Transaction. For example, some Ledger users have had issues using MetaMask with EIP-1559 Transactions.",
    "etherscan": "Etherscan",
    "exceedsBalance": "Exceeds balance",
    "exceedsPoolBalance": "Exceeds pool balance for this token",
    "explore": "Explore",
    "exploreBalancerV1Pools": "Explore V1 pools ->",
    "explorePools": "Explore pools",
    "featuredProtocol": "Featured ecosystem protocol",
    "feesManagedByGauntlet": "Liquidity providers earn dynamic swap fees on every trade utilizing the Liquidity in this pool. Dynamic swap fees are controlled by governance and are currently set by Gauntlet.",
    "feesTime": "Fees ({0})",
    "filter": "Filter",
    "filterByToken": "Filter by token",
    "filters": "Filters",
    "fixedFeesTooltip": "Liquidity providers in this pool earn fixed swap fees on every trade utilizing the liquidity in this pool.",
    "fixedSwapFeeLabel": "Fixed swap fees: <b>{0}</b>",
    "flashLoanFee": "Flash loan fee",
    "gnosisErrors": {
        "lowAmount": {
            "header": "Your trade amount is too low",
            "body": "The fees for this transaction exceeds the amount you want to trade."
        },
        "lowBalance": {
            "header": "Insufficient {0} balance",
            "body": "The fees and potential slippage (up to {2}) set for this trade exceeds your {0} balance. You need at least {1} {0} to proceed."
        },
        "noLiquidity": {
            "header": "No liquidity",
            "body": "Not enough liquidity"
        },
        "genericError": {
            "header": "An error has occurred",
            "body": "Error code: {0}"
        }
    },
    "gnosisWarnings": {
        "highFees": {
            "body": "You can still proceed with the trade but a high percentage of it will be consumed by trade fees.",
            "header": "The fees on this transaction exceed 20% of the trade amount."
        }
    },
    "goToBalancerV1Site": "Go to the Balancer V1 site ->",
    "highGasFees": "High gas fees? Here's a helping hand",
    "highPriceImpact": "High price impact",
    "highPriceImpactDetailed": "This trade is significantly moving the market price.",
    "home": "Home",
    "hourAbbrev": "h",
    "initialBPT": "Initial BPT",
    "insufficientBalance": "Not enough funds",
    "insufficientBalanceDetailed": "This trade requires more funds that you have in the wallet.",
    "insufficientData": "Not enough data.",
    "insufficientLiquidity": "Not enough liquidity",
    "insufficientLiquidityDetailed": "Try trading with a smaller amount or check back when liquidity for this pool has increased.",
    "invest": "Invest",
    "investInPool": "Invest in pool",
    "investment": {
        "label": "Investment",
        "preview": {
            "loadingLabel": {
                "approval": "Confirm approval in wallet",
                "investment": "Confirm investment in wallet"
            },
            "titles": {
                "confirmed": "Investment confirmed",
                "default": "Investment preview"
            },
            "tooltips": {
                "approval": "You must approve {0} to invest this token on Balancer. Approvals are required once per token, per wallet."
            }
        },
        "warning": {
            "managedPoolTradingHaulted": {
                "description": "A trading halt has been issued by the manager of this pool. For your safety, while the trading halt is in effect, you may only invest in proportional amounts.",
                "title": "Trading halted - proportional investments only"
            }
        }
    },
    "investmentPool": "Investment pool",
    "investmentPools": "Investment pools",
    "investmentPoolsAbout": "Stake your assets to get $BAL tokens for participating in Balancer V2 liquidity mining.",
    "investmentPoolsAboutLink": "Learn more ->",
    "investmentSettled": "Your investment has settled",
    "investmentSuccess": "Your tokens have been added to this pool, and you have received a new LP token representing this investment.",
    "investmentTooltip": "Confirm investment into this pool",
    "inYourWallet": "In your wallet:",
    "isRequired": "is required",
    "language": "Language",
    "learnMore": "Learn more",
    "light": "Light",
    "liquidityBootstrappingPool": "Liquidity Bootstrapping Pool",
    "liquidityMining": "Liquidity mining",
    "liquidityMiningAPR": "Liquidity Mining APR",
    "liquidityMiningPopover": {
        "airdropEligibility": "People who provide liquidity to eligible investment pools or trade on eligible token pairs receive weekly $BAL distributions as incentives. $BAL token holders own the Balancer Protocol and can help shape its future by voting on governance proposals.",
        "airdropExplainer": "Weekly distributions from liquidity mining on {0} are airdropped on Wednesdays, sent directly to your wallet using disperse.app",
        "claimFreezeWarning": {
            "description": "Since you have several weeks worth of tokens unclaimed, your screen may appear to freeze after pressing the claim button while it is processed. Just leave your browser open and your wallet will eventually pop open for you to complete the claim.",
            "title": "Too many claims"
        },
        "networksExplainer": "Switch networks in the header to see your current cumulative BAL incentives on {0} and {1}.",
        "noRewards": {
            "description": "Certain eligible pools have ‘liquidity mining’ token incentives which are distributed to investors weekly in proportion to their contribution.",
            "title": "You have no token incentives to claim"
        },
        "tabs": {
            "claimable": "Claimable now",
            "currentEstimate": "Current week"
        },
        "title": "Token incentives"
    },
    "liquidityProviderCopy": "People who provide liquidity to eligible investment pools or trade on eligible token pairs receive weekly $BAL distributions as incentives. $BAL token holders own the Balancer Protocol and can help shape its future by voting on governance proposals.",
    "loading": "Loading...",
    "loadingBestPrice": "Looking for the best price...",
    "loadMore": "Load more",
    "logOut": "Log out",
    "lpsEarnFee": "<span>LPs earn <b>{0}</b> in fees</span>",
    "managedPool": "Managed pool",
    "manageLists": "Manage lists",
    "marketConditionsWarning": "Market conditions may change between the time your order is submitted and the time it gets executed on Ethereum. Slippage tolerance is the maximum change in price you are willing to accept. This protects you from front-running bots and miner extractable value (MEV).",
    "max": "Max",
    "maxed": "Maxed",
    "maximum": "Maximum",
    "menu": "Menu",
    "month": "month",
    "months": "months",
    "mustBeAtLeast": "must be at least {0} characters",
    "mustBeInt": "must be an integer",
    "mustBeLessThan": "must be less than {0}",
    "mustBePositive": "must be a positive number",
    "mustBeSame": "must be the same as {0}",
    "mustBeValidEmail": "must be a valid email",
    "mustBeValidNum": "must be a valid number",
    "myBalance": "My balance",
    "myInvestments": "My V2 Balancer investments",
    "myPortfolio": "My portfolio",
    "myShare": "My share",
    "myTransactions": "My transactions",
    "myV2Investments": "My V2 investments",
    "myWallet": "My Ethereum wallet",
    "name": "Name",
    "namePlaceholder": "Name, symbol or contract address",
    "nativeTokens": "Native tokens",
    "network": "Network",
    "networkMismatch": "Please switch to {0}",
    "new": "New",
    "newInvestment": "New investment",
    "newTrade": "New Trade",
    "newWithdrawal": "New withdrawal",
    "noContent": "No content",
    "noData": "No data available",
    "noInitLiquidity": "This pool has no initial liquidity",
    "noInitLiquidityDetail": "Until the pool creation UI is ready, an INIT join type is required at the smart contract before investments are supported.",
    "noInvestments": "No investments",
    "noInvestmentsPool": "No investments in this pool",
    "noNativeAsset": "You don't have {0}",
    "noNativeAssetDetailed": "You’ll need to add some {0} to trade with this wallet in order to pay for {1} gas fees.",
    "noPoolsFound": "No pools found",
    "noPriceImpact": "Best price",
    "noPriceImpactTip": "Adding tokens proportionally gets you the best price.",
    "noPriceInfo": "Price information is missing for this pool, since it contains a token not found by our price provider.",
    "noRecentActivity": "Your recent activity will appear here…",
    "noResults": "No results.",
    "noTransactionsPool": "No transactions in this pool.",
    "noTransactionsUserPool": "You haven't made any transactions in this pool.",
    "numberOfPools": "Number of pools",
    "oneDay": "1D",
    "oneMonth": "1M",
    "oneWeek": "1W",
    "optimize": "Optimize",
    "optimized": "Optimized",
    "oracleWeightedPool": "Oracle Weighted Pool",
    "overview": "Overview",
    "ownerFeesTooltip": "Liquidity providers earn dynamic swap fees on every trade utilizing the Liquidity in this pool. Dynamic swap fees are controlled by the pool owner.",
    "payload": "Payload",
    "pendingClaims": "Pending claims",
    "pendingEstimate": "Pending: (estimate)",
    "perWeek": "per week",
    "pool": "Pool",
    "poolBalance": "Pool balance",
    "poolComposition": "Pool composition",
    "poolCreated": "Pool created!",
    "poolName": "Pool name",
    "poolReturns": "Pool returns",
    "poolTokenName": "Pool token name",
    "poolTransactions": "Pool transactions",
    "poolTransfer": {
        "myPoolBalancesCard": {
            "title": "My pool balance"
        },
        "myWalletTokensCard": {
            "title": "Pool tokens in my wallet",
            "tooltips": {
                "nativeAssetSelection": "Select {0} or {1} to invest in this pool. Wrap or unwrap {0} to invest a larger amount and maximize your investment."
            }
        }
    },
    "poolType": "Pool type",
    "poolValue": "Pool value",
    "popularBases": "Popular:",
    "portfolio": "Portfolio",
    "potentialWeeklyYield": "Potential weekly yield",
    "preview": "Preview",
    "previewTrade": "Preview trade",
    "previewTradeTransactions": "Preview trade transactions",
    "previewUnwrap": "Preview {0} Unwrap",
    "previewWrap": "Preview {0} Wrap",
    "priceImpact": "Price impact",
    "priceImpactAccept": "I accept the high price impact from {0} single token amounts, moving the market price based on the depth of the market.",
    "priceImpactCheckbox": "Price impact acknowledgement",
    "priceImpactTolerance": "Price impact tolerance",
    "priceUpdatedAlert": {
        "actionLabel": "Accept",
        "description": "The trade price has updated by more than {0}",
        "title": "Price updated"
    },
    "profit": "Profit (1{0})",
    "proportionalSuggestion": "Proportional suggestion",
    "proportionalWithdrawal": "Proportional withdrawal",
    "protocolFees": "Protocol fees",
    "rank": "Rank (1{0})",
    "receipt": "Receipt",
    "receive": "Receive",
    "recentActivityTitle": "Recent activity",
    "requiresTransactions": "Requires 1 transaction | Requires {txCount} transactions",
    "returnToPool": "Return to pool page",
    "saveGas": " to save gas.",
    "searchBy": "Name, symbol or address",
    "searchByName": "Search by Name",
    "seeMore": "See more",
    "seeOnExplorer": "See on explorer",
    "seePools": "See pools",
    "seeV1BalancerInvestments": "Want to see your Balancer V1 investments?",
    "select": "Select",
    "selectToken": "Select token",
    "sell": "Sell",
    "send": "Send",
    "settings": "Settings",
    "singleToken": "Single token",
    "singleTokenMax": "Single token max",
    "slippageTolerance": "Slippage tolerance",
    "stablePool": "Stable pool",
    "strategy": "Strategy",
    "summary": "Summary",
    "swap": "Swap",
    "swapFee": "Swap fee",
    "swapFeeAPR": "Swap fees APR",
    "switchNetwork": "Switch Network",
    "symbol": "Symbol",
    "tableShowsBalancerV2Pools": "This table only shows Balancer V2 pools.",
    "theme": "Theme",
    "thirdPartyRewards": {
        "apr": {
            "steth": "stETH staking rewards APR"
        },
        "fiat": {
            "steth": "stETH staking rewards"
        }
    },
    "threeMonths": "3M",
    "time": "Time",
    "timeAgo": "{0} ago",
    "token": "Token",
    "tokenAlreadySelected": "Token Already Selected",
    "tokenInjected": "This token is injected",
    "tokenLists": "Token lists",
    "tokenPills": {
        "hiddenTokens": "+{0} tokens"
    },
    "tokens": "Tokens",
    "tokenSearch": "Token search",
    "tokensLowerCase": "tokens",
    "tokensParen": "Token(s)",
    "tooltips": {
        "invest": {
            "priceImpact": "Price impact from adding liquidity results when  the value of each token added is not proportional to the weights of the pool. Adding non-proportional amounts causes the internal prices of the pool to change, as if you were swapping tokens. The higher the price impact, the worse price you’ll get to enter your position.",
            "total": "The total value in {0} you’ll be investing into this pool."
        },
        "withdraw": {
            "priceImpact": "Price impact from removing liquidity results when the value of each token added is not proportional to the weights of the pool. Removing non-proportional amounts causes the internal prices of the pool to change, as if you were swapping tokens. The higher the price impact, the worse price you’ll get for exiting your position.",
            "total": "The total value in {0} you’ll be withdrawing from this pool."
        }
    },
    "total": "Total",
    "totalAPR": "Total APR",
    "totalSupply": "Total supply",
    "totalValue": "Total value",
    "trade": "Trade",
    "tradeEarns": "This trade earns you",
    "tradeFromWeth": "Trade from WETH",
    "tradeGaslessToggle": {
        "disabledTooltip": {
            "eth": "This option is disabled because gasless trades only work with ERC-20 tokens. 'ETH' is not an ERC-20 token.",
            "wrapUnwrap": "This option has been disabled because Wrap/Unwrap transactions always require a gas transaction."
        },
        "label": "Trade gasless",
        "tooltip": "‘Trade gasless’ on the Balancer-Gnosis-Protocol (CowSwap) for free signature trades, MEV protection, and the best prices with intelligent trade routing across DeFi exchanges. Turn it off to only trade through Balancer liquidity pools using gas."
    },
    "tradeInterface": "Trade interface",
    "tradeInterfaceTooltip": "Choose Balancer for the best liquidity across Balancer V1 and V2 pools. Choose Gnosis to buy and sell tokens using gas-less orders while providing MEV protection.",
    "tradeLiquidity": "Trade liquidity",
    "tradeSettled": "Your trade has settled",
    "tradesThroughWeth": "Trades from ETH route through Balancer liquidity pools and incur gas fees.",
    "tradeSubmissionError": {
        "actionLabel": "Dismiss",
        "title": "An error has occurred"
    },
    "tradeSuccess": "Successfully traded your tokens",
    "tradeSummary": {
        "exactIn": {
            "title": "Trade from {0} details",
            "totalAfterFees": "Total expected after fees",
            "totalBeforeFees": "Total to receive before fees",
            "totalWithSlippage": "The least you’ll get at {0} slippage",
            "tradeFees": "Trade fees"
        },
        "exactOut": {
            "title": "Trade to {0} details",
            "totalAfterFees": "Total expected to trade after fees",
            "totalBeforeFees": "Total to trade before fees",
            "totalWithSlippage": "The most you’ll send at {0} slippage",
            "tradeFees": "Trade fees"
        },
        "gasCosts": "Gas costs",
        "transactionTypesTooltips": {
            "gnosisRelayerApproval": {
                "content": "Your permission is required to use a batch relayer for gas-free, MEV protected transactions.",
                "title": "Approve trading on Gnosis protocol"
            },
            "tokenApproval": {
                "content": "Your permission is required to trade this token on Balancer. Approvals are required once per token, per wallet.",
                "title": "Approve {0}"
            },
            "trade": {
                "content": "Upon your signature, CowSwap will find an optimal route amongst other traders or DeFi exchanges, with MEV protection.",
                "title": "Sign a free message to trade"
            }
        },
        "unwrap": {
            "title": "Summary",
            "totalAfterFees": "Total to receive",
            "totalBeforeFees": "Amount before fees",
            "totalWithSlippage": "Zero slippage to unwrap {0}",
            "tradeFees": "Unwrap fees"
        },
        "wrap": {
            "title": "Summary",
            "totalAfterFees": "Total to receive",
            "totalBeforeFees": "Amount before fees",
            "totalWithSlippage": "Zero slippage to wrap {0}",
            "tradeFees": "Wrap fees"
        }
    },
    "transactionAction": {
        "approve": "Approve",
        "claim": "Claim",
        "invest": "Invest",
        "trade": "Trade",
        "unwrap": "Unwrap",
        "withdraw": "Withdraw",
        "wrap": "Wrap"
    },
    "transactionDeadline": "Transaction deadline",
    "transactionDeadlineTooltip": "Your swap will expire and not execute if it is pending for more than the selected duration. Only executed swaps incur fees for trades between ERC-20 tokens.",
    "transactionPending": "No transactions pending | {n} transaction pending | {n} transactions pending",
    "transactionStatus": {
        "cancelled": "Cancelled",
        "cancelling": "Cancelling",
        "expired": "Expired",
        "failed": "Failed",
        "fulfilled": "Confirmed",
        "pending": "Pending"
    },
    "transactionSummary": {
        "approveForInvesting": "Approve {0} for investing",
        "approveForTrading": "Approve {0} for trading",
        "approveGnosisRelayer": "Approve Gnosis relayer",
        "approveLidoRelayer": "Approve Lido Relayer",
        "investInPool": "{0} in {1}",
        "withdrawFromPool": "{0} from {1}",
        "wrapUnwrap": "{0} {1} to {2}"
    },
    "transactionType": "Transaction type",
    "unavailableOnNetwork": "Sorry! Balancer is not available on this network",
    "unavailableOnNetworkWithName": "Sorry! Balancer is not available on {0}",
    "unknown": "Unknown",
    "unknownPoolType": "Unknown pool type",
    "unlock": "Unlock",
    "unlocking": "Unlocking",
    "unwrap": "Unwrap",
    "usingLiquidity": "Using {0} liquidity",
    "v1": "V1",
    "v2": "V2",
    "value": "Value",
    "vault": "Vault",
    "viewAllAssets": "View all assets ({0})",
    "viewAndManangeOnElement": "View and manage all pools on Element.fi",
    "viewFullWallet": "View full wallet",
    "viewLess": "View less",
    "viewOnElement": "View on Element.fi",
    "viewTransaction": "View transaction",
    "volume24h": "Volume (24{0})",
    "volumeTime": "Volume ({0})",
    "wallet": "Wallet",
    "week": "Week",
    "weekAbbrev": "w",
    "weight": "Weight",
    "weightedPool": "Weighted pool",
    "whichPools": "Which liquidity pools should be used when you make a trade.",
    "withdraw": {
        "label": "Withdraw",
        "tooltips": {
            "priceImpact": "Withdrawing custom amounts causes the internal prices of the pool to change, as if you were swapping tokens. The higher the price impact the more you'll spend in swap fees."
        },
        "preview": {
            "loadingLabel": {
                "withdraw": "Confirm withdrawal in wallet"
            },
            "titles": {
                "confirmed": "Withdrawal confirmed",
                "default": "Withdrawal preview"
            },
            "tooltips": {
                "withdrawStep": "Confirm withdrawal from this pool"
            }
        }
    },
    "withdrawal": "Withdrawal",
    "withdrawFromPool": "Withdraw from pool",
    "withdrawalSettled": "Your withdrawal has settled",
    "withdrawalSuccess": "Your investment has been withdrawn from this pool, and the underlying tokens are now in your wallet.",
    "withdrawFee": "Withdraw fee",
    "withdrawing": "withdrawing",
    "withdrawWarning": "Withdrawing single asset amounts causes the internal prices of the pool to change, as if you were swapping tokens. The higher the price impact the more you'll spend in swap fees.",
    "wrap": "Wrap",
    "wrapInstruction": "Wrap your {0} to {1}",
    "wrapStEthTooltip": "This pool requires Wrapped Liquid Staked ETH 2.0 (wstETH). To maximize your investment, you could wrap some additional stETH.",
    "yearAbbrev": "y",
    "yieldEarnings": "Yield earnings",
    "youDidIt": "You did it!",
<<<<<<< HEAD
    "yourTransactions": "Your transactions in this pool",
    "featuredProtocol": "Featured ecosystem protocol",
    "aboutElementFinance": "Element is an open source protocol for fixed and variable yield markets. It is built on Balancer V2. View and manage your liquidity positions directly on Element.fi.",
    "viewAndManangeOnElement": "View and manage all pools on Element.fi",
    "viewOnElement": "View on Element.fi",
    "createAPool": {
        "governanceFees": "Allow Balancer governance to manage fees",
        "swapFeeSuggestion": "0.30% is best for most weighted pools with established tokens. Go higher for more exotic pairs.",
        "governanceFeesTooltip": "Enable this to give Balancer governance the ability to dynamically manage the fees of this pool in order to maximize profits. But note, Balancer governance is under no obligation to actually manage the fees and will likely only do so if there is significant trading volume.",
        "fixedFeeRadioLabel": "Permanently fix fees to the initial rate",
        "dynamicFeeRadioLabel": "Allow dynamic fees from an address I choose",
        "setAnAddress": "Set an address to control fees",
        "myAddressOption": "My address: {0}",
        "customAddressOption": "Allow dynamic fees from an address I choose",
        "customAddressTitle": "Enter an address which can update fees",
        "customAddressInfo": "This could be another address you own an address of a smart contract. You can only ever set this once."
    }
=======
    "yourTransactions": "Your transactions in this pool"
>>>>>>> 638493c6
}<|MERGE_RESOLUTION|>--- conflicted
+++ resolved
@@ -537,12 +537,6 @@
     "yearAbbrev": "y",
     "yieldEarnings": "Yield earnings",
     "youDidIt": "You did it!",
-<<<<<<< HEAD
-    "yourTransactions": "Your transactions in this pool",
-    "featuredProtocol": "Featured ecosystem protocol",
-    "aboutElementFinance": "Element is an open source protocol for fixed and variable yield markets. It is built on Balancer V2. View and manage your liquidity positions directly on Element.fi.",
-    "viewAndManangeOnElement": "View and manage all pools on Element.fi",
-    "viewOnElement": "View on Element.fi",
     "createAPool": {
         "governanceFees": "Allow Balancer governance to manage fees",
         "swapFeeSuggestion": "0.30% is best for most weighted pools with established tokens. Go higher for more exotic pairs.",
@@ -554,8 +548,6 @@
         "customAddressOption": "Allow dynamic fees from an address I choose",
         "customAddressTitle": "Enter an address which can update fees",
         "customAddressInfo": "This could be another address you own an address of a smart contract. You can only ever set this once."
-    }
-=======
+    },
     "yourTransactions": "Your transactions in this pool"
->>>>>>> 638493c6
 }