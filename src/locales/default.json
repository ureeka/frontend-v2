--- conflicted
+++ resolved
@@ -573,7 +573,6 @@
     "yearAbbrev": "y",
     "yieldEarnings": "Yield earnings",
     "youDidIt": "You did it!",
-<<<<<<< HEAD
     "createAPool": {
         "governanceFees": "Allow Balancer governance to manage fees",
         "swapFeeSuggestion": "0.30% is best for most weighted pools with established tokens. Go higher for more exotic pairs.",
@@ -586,11 +585,8 @@
         "customAddressTitle": "Enter an address which can update fees",
         "customAddressInfo": "This could be another address you own an address of a smart contract. You can only ever set this once."
     },
-    "yourTransactions": "Your transactions in this pool"
-=======
     "yourTransactions": "Your transactions in this pool",
     "trendingPairs": "Trending pairs",
     "chooseAPair": "Please select a valid pair",
     "youCanInvest": "You can invest"
->>>>>>> 3ad8e650
 }