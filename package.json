{
  "name": "@balancer-labs/frontend-v2",
<<<<<<< HEAD
  "version": "1.13.2",
=======
  "version": "1.13.3",
>>>>>>> 76abecf1
  "engines": {
    "node": "14.x",
    "npm": ">=7"
  },
  "scripts": {
    "serve": "vue-cli-service serve",
    "build": "vue-cli-service build --modern",
    "test:unit": "vue-cli-service test:unit --passWithNoTests",
    "lint": "vue-cli-service lint --no-fix --max-warnings 0",
    "lint:fix": "vue-cli-service lint",
    "import-abis": "cp ../core/deployments/artifacts/dockerParity/*.json ./src/utils/balancer/abi/.",
    "import-config": "tsc ./scripts/update-config.ts && node ./scripts/update-config.ts",
    "storybook": "start-storybook -p 6006",
    "storybook:build": "build-storybook",
    "tailwind:view": "tailwind-config-viewer -o",
    "tailwind:build": "tailwind-config-viewer export ./tailwind-static",
    "prepare": "husky install"
  },
  "dependencies": {
    "@balancer-labs/assets": "github:balancer-labs/assets#master",
    "@balancer-labs/sor": "github:balancer-labs/balancer-sor#john/v1-consideringFees-package",
    "@balancer-labs/sor2": "github:balancer-labs/balancer-sor#john/ui-694-sor-lido-add-static-route-refactor",
    "@ensdomains/content-hash": "^2.5.3",
    "@gnosis.pm/gp-v2-contracts": "^0.0.1-alpha.19",
    "@gnosis.pm/safe-apps-provider": "^0.6.0",
    "@gnosis.pm/safe-apps-sdk": "^4.0.0",
    "@metamask/detect-provider": "^1.2.0",
    "@popperjs/core": "^2.9.2",
    "@portis/web3": "^3.0.3",
    "@sentry/browser": "^6.3.2",
    "@sentry/tracing": "^6.3.2",
    "@tailwindcss/postcss7-compat": "^2.0.4",
    "@types/animejs": "^3.1.3",
    "@vue/cli-plugin-babel": "^4.4.0",
    "@vue/cli-plugin-eslint": "^4.4.0",
    "@vue/cli-plugin-typescript": "^4.4.0",
    "@vue/cli-service": "^4.4.0",
    "@vueuse/core": "^4.3.4",
    "@walletconnect/web3-provider": "^1.5.2",
    "animejs": "^3.2.1",
    "autoprefixer": "^9.8.6",
    "axios": "0.21.1",
    "bnc-sdk": "^3.4.1",
    "date-fns": "^2.21.1",
    "echarts": "^5.1.0",
    "ethereumjs-util": "^7.0.7",
    "ethers": "^5.4.1",
    "feather-icons": "^4.28.0",
    "json-to-graphql-query": "^2.0.0",
    "lodash": "^4.17.15",
    "numeral": "^2.0.4",
    "parse-filepath": "1.0.2",
    "postcss": "^7.0.35",
    "postcss-nesting": "^7.0.1",
    "tailwindcss": "npm:@tailwindcss/postcss7-compat@^2.0.4",
    "vue": "^3.1.5",
    "vue-echarts": "^6.0.0-rc.4",
    "vue-i18n": "^9.0.0-rc.1",
    "vue-query": "^1.6.0",
    "vue-router": "^4.0.10",
    "vue-slider-component": "^4.0.0-beta.3",
    "vue3-jazzicon": "^0.1.2",
    "vue3-virtual-scroller": "^0.2.1",
    "vuex": "^4.0.2",
    "walletlink": "^2.1.5",
    "web3-utils": "^1.3.1"
  },
  "devDependencies": {
    "@babel/core": "^7.13.8",
    "@sentry/webpack-plugin": "^1.15.1",
    "@storybook/addon-actions": "^6.2.8",
    "@storybook/addon-console": "^1.2.3",
    "@storybook/addon-essentials": "^6.2.8",
    "@storybook/cli": "^6.2.8",
    "@storybook/vue3": "^6.2.8",
    "@types/jest": "^24.0.19",
    "@types/lodash": "^4.14.168",
    "@types/node": "^14.17.1",
    "@types/numeral": "^2.0.1",
    "@types/parse-filepath": "^1.0.0",
    "@typescript-eslint/eslint-plugin": "^2.33.0",
    "@typescript-eslint/parser": "^2.33.0",
    "@vue/cli-plugin-router": "^4.4.0",
    "@vue/cli-plugin-unit-jest": "^4.5.9",
    "@vue/cli-plugin-vuex": "^4.4.0",
    "@vue/compiler-sfc": "^3.0.0-beta.1",
    "@vue/eslint-config-prettier": "^6.0.0",
    "@vue/eslint-config-typescript": "^5.0.2",
    "@vue/test-utils": "^2.0.0-alpha.1",
    "babel-loader": "^8.2.2",
    "eslint": "^6.7.2",
    "eslint-plugin-prettier": "^3.1.3",
    "eslint-plugin-vue": "^7.0.0-alpha.0",
    "husky": "^6.0.0",
    "nock": "^13.1.1",
    "prettier": "^1.19.1",
    "tailwind-config-viewer": "^1.5.0",
    "typescript": "~3.9.3",
    "vue-cli-plugin-webpack-bundle-analyzer": "^2.0.0",
    "vue-loader": "^16.1.2"
  },
  "license": "MIT",
  "repository": "balancer-labs/frontend-v2"
}<|MERGE_RESOLUTION|>--- conflicted
+++ resolved
@@ -1,10 +1,6 @@
 {
   "name": "@balancer-labs/frontend-v2",
-<<<<<<< HEAD
-  "version": "1.13.2",
-=======
   "version": "1.13.3",
->>>>>>> 76abecf1
   "engines": {
     "node": "14.x",
     "npm": ">=7"
